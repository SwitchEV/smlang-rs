# Change Log

All notable changes to this project will be documented in this file.

The format is based on [Keep a Changelog](http://keepachangelog.com/)
and this project adheres to [Semantic Versioning](http://semver.org/).

## [Unreleased]

### Added

### Fixed

### Changed

<<<<<<< HEAD
- `StateMachine::new` and `StateMachine::new_with_state` are now const functions
=======
- [breaking] Actions now take owned values
- [breaking] `state()` now returns a `Result`
>>>>>>> 530f4fda

## [v0.6.0] - 2022-11-02

### Fixed

- Updated the link checker in the Github actions to use [lychee](https://github.com/lycheeverse/lychee).

### Added

- Starting state can now contain data ([issue-34](https://github.com/korken89/smlang-rs/issues/34))
- Allow explicit input states before wildcard input state([issue-47](https://github.com/korken89/smlang-rs/pull/47)

### Changed
- Custom guard error types are now specified as a type of the `StateMachineContext` to allow for
  more versatile types.

## [v0.5.1]

### Fixed
* [#36](https://github.com/korken89/smlang-rs/issues/36) Attempts to use actions and guards with
  inconsistent input, event, and output state data will be flagged as compiler errors.

### Added

## [v0.5.0]

### Added

- Changelog enforcer added to CI
- State data now supports lifetimes ([issue-26](https://github.com/korken89/smlang-rs/issues/26))
- New example [dominos.rs](https://github.com/korken89/smlang-rs/blob/master/examples/dominos.rs) illustrating a method of event propagation ([issue-17](https://github.com/korken89/smlang-rs/issues/17))
- Input states support pattern matching and wildcards ([issue-29](https://github.com/korken89/smlang-rs/issues/29))

### Fixed
- PartialEq for States and Events based on discriminant only ([issue-21](https://github.com/korken89/smlang-rs/issues/21))
- Updated the CI badges ([issue-30](https://github.com/korken89/smlang-rs/issues/30))

## [v0.4.2]

### Fixed

### Added

- Initial state can be specified at runtime.

### Changes

## [v0.4.1] -- YANKED

## [v0.4.0]

### Added

- Introduce a new named syntax, supporting `guard_error`, `transitions` and `temporary_context`
- The ability to define custom guard errors

## [v0.3.5]

### Fixed

- No longer needed to define each action, the same action can now be reused.

### Added

## [v0.3.4]

### Fixed

### Added

- Added syntax and support for a temporary context which is propagated from `process_event`. This
  allows for usage in systems where the normal context cannot take ownership, such as when having a
  reference which is only valid during the invocation of the state machine. For an example of this
  feature see `examples/guard_action_syntax_with_temporary_context.rs`.

### Changes

## [v0.3.3]

### Fixed

- Now compatible with `#![deny(missing_docs)]`.

## [v0.3.2]

### Fixed

- Having states with data associated, but no action to set this data, caused arcane errors. This is now fixed.

### Added

- Destination state may now have a type associated with it

### Changes

## [v0.3.1]

### Changes

* Better documentation and examples
* Graphviz diagrams only generated if feature is enabled

## [v0.3.0]

### Fixed

* API documentation should now be correctly generated in a project

### Changes

* [breaking] Most derives on `States`, `Events` (`Copy`, `Clone`, `Debug`) and trait bounds on
`StateMachineContext` are removed.
* [breaking] All returns of state are now by reference
* [breaking] Guards now take self my mutable reference, this to allow for context modifications. Quite common
when receiving the same event N times can be accepted as a transition. Before one would have to have
a long list of states to go through.
* Most function are made `#[inline]`

## [v0.2.2]

### Added

* Lifetime support added to guards and actions

## [v0.2.1]

### Added

* Basic lifetime support for event data

## v0.2.0

### Added

* Support for generating a graphviz file over the state machine
* Support for data in events
* Support for data in states
* Change log added

[Unreleased]: https://github.com/korken89/smlang-rs/compare/v0.6.0...master
[v0.6.0]: https://github.com/korken89/smlang-rs/compare/v0.5.1...v0.6.0
[v0.5.1]: https://github.com/korken89/smlang-rs/compare/v0.5.0...v0.5.1
[v0.5.0]: https://github.com/korken89/smlang-rs/compare/v0.4.2...v0.5.0
[v0.4.2]: https://github.com/korken89/smlang-rs/compare/v0.4.1...v0.4.2
[v0.4.1]: https://github.com/korken89/smlang-rs/compare/v0.4.0...v0.4.1
[v0.4.0]: https://github.com/korken89/smlang-rs/compare/v0.3.5...v0.4.0
[v0.3.5]: https://github.com/korken89/smlang-rs/compare/v0.3.4...v0.3.5
[v0.3.4]: https://github.com/korken89/smlang-rs/compare/v0.3.3...v0.3.4
[v0.3.3]: https://github.com/korken89/smlang-rs/compare/v0.3.2...v0.3.3
[v0.3.2]: https://github.com/korken89/smlang-rs/compare/v0.3.1...v0.3.2
[v0.3.1]: https://github.com/korken89/smlang-rs/compare/v0.3.0...v0.3.1
[v0.3.0]: https://github.com/korken89/smlang-rs/compare/v0.2.2...v0.3.0
[v0.2.2]: https://github.com/korken89/smlang-rs/compare/v0.2.1...v0.2.2
[v0.2.1]: https://github.com/korken89/smlang-rs/compare/v0.2.0...v0.2.1<|MERGE_RESOLUTION|>--- conflicted
+++ resolved
@@ -13,12 +13,9 @@
 
 ### Changed
 
-<<<<<<< HEAD
-- `StateMachine::new` and `StateMachine::new_with_state` are now const functions
-=======
 - [breaking] Actions now take owned values
 - [breaking] `state()` now returns a `Result`
->>>>>>> 530f4fda
+- `StateMachine::new` and `StateMachine::new_with_state` are now const functions
 
 ## [v0.6.0] - 2022-11-02
 
